--- conflicted
+++ resolved
@@ -51,12 +51,8 @@
   # Skipping pydot (not 3.x compatible)
   # Skipping gdal (errors during pip installs)
   - sudo apt-get update -qq
-<<<<<<< HEAD
-  - if [ "${OPTIONAL_DEPS}" == "true" ]; then sudo apt-get install graphviz libsuitesparse-dev; fi
-=======
-  - if [[ "${OPTIONAL_DEPS}" == "true" || "${FROM_SOURCE}" == "true" ]]; then sudo apt-get install graphviz; fi
+  - if [[ "${OPTIONAL_DEPS}" == "true" || "${FROM_SOURCE}" == "true" ]]; then sudo apt-get install graphviz libsuitesparse-dev; fi
   - if [[ ( "${OPTIONAL_DEPS}" == "true" || "${FROM_SOURCE}" == "true" ) && "${TRAVIS_PYTHON_VERSION}" == 2* ]]; then pip install pygraphviz; fi
->>>>>>> 61f41d40
   - if [ "${OPTIONAL_DEPS}" == "true" ]; then pip install --use-wheel pyyaml pyparsing; fi
   - if [ "${OPTIONAL_DEPS}" == "true" ]; then $PIPINSTALL numpy scipy matplotlib Cython; fi
 
@@ -65,7 +61,7 @@
   - if [ "${FROM_SOURCE}" == "true" ]; then pip install --upgrade pyyaml pyparsing numpy scipy matplotlib Cython; fi
 
   # Install stuff that depends on Cython.
-  - if [ "${OPTIONAL_DEPS}" == "true" ]; then pip install scikits.sparse; fi
+  - if [[ "${OPTIONAL_DEPS}" == "true" || "${FROM_SOURCE}" == "true" ]]; then pip install scikits.sparse; fi
 
 
 before_script:
